--- conflicted
+++ resolved
@@ -24,36 +24,19 @@
 
 #[test]
 fn test_l_triangular_solve_errs() {
-<<<<<<< HEAD
     let a: Matrix<f64> = matrix![];
-    assert!(a.solve_l_triangular(Vector::new(vec![])).is_err());
-
+    assert!(a.solve_l_triangular(vector![]).is_err());
     let a = matrix![0.0];
-    assert!(a.solve_l_triangular(Vector::new(vec![1.0])).is_err());
-=======
-    let a: Matrix<f64> = matrix!();
-    assert!(a.solve_l_triangular(vector![]).is_err());
-
-    let a = matrix!(0.0);
     assert!(a.solve_l_triangular(vector![1.0]).is_err());
->>>>>>> a2ba0c74
 }
 
 #[test]
 fn test_u_triangular_solve_errs() {
-<<<<<<< HEAD
     let a: Matrix<f64> = matrix![];
-    assert!(a.solve_u_triangular(Vector::new(vec![])).is_err());
+    assert!(a.solve_u_triangular(vector![]).is_err());;
 
     let a = matrix![0.0];
-    assert!(a.solve_u_triangular(Vector::new(vec![1.0])).is_err());
-=======
-    let a: Matrix<f64> = matrix!();
-    assert!(a.solve_u_triangular(vector![]).is_err());
-
-    let a = matrix!(0.0);
     assert!(a.solve_u_triangular(vector![1.0]).is_err());
->>>>>>> a2ba0c74
 }
 
 #[test]
