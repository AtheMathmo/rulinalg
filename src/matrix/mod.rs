//! The matrix module.
//!
//! Currently contains all code
//! relating to the matrix linear algebra struct.
//!
//! Most of the logic for manipulating matrices is generically implemented
//! via `BaseMatrix` and `BaseMatrixMut` trait.

use std;
use std::any::Any;
use std::marker::PhantomData;
use libnum::Float;

use error::{Error, ErrorKind};
use vector::Vector;

pub mod decomposition;
mod base;
mod deref;
mod impl_mat;
mod impl_ops;
mod iter;
mod mat_mul;
mod slice;
mod permutation_matrix;
mod impl_permutation_mul;

pub use self::base::{BaseMatrix, BaseMatrixMut};
pub use self::permutation_matrix::{PermutationMatrix, Parity};

/// Matrix dimensions
#[derive(Debug, Clone, Copy)]
pub enum Axes {
    /// The row axis.
    Row,
    /// The column axis.
    Col,
}

/// The `Matrix` struct.
///
/// Can be instantiated with any type.
#[derive(Debug, Clone, PartialEq, Eq, Hash)]
pub struct Matrix<T> {
    rows: usize,
    cols: usize,
    data: Vec<T>,
}

/// A `MatrixSlice`
///
/// This struct provides a slice into a matrix.
///
/// The struct contains the upper left point of the slice
/// and the width and height of the slice.
#[derive(Debug, Clone, Copy)]
pub struct MatrixSlice<'a, T: 'a> {
    ptr: *const T,
    rows: usize,
    cols: usize,
    row_stride: usize,
    marker: PhantomData<&'a T>,
}

/// A mutable `MatrixSliceMut`
///
/// This struct provides a mutable slice into a matrix.
///
/// The struct contains the upper left point of the slice
/// and the width and height of the slice.
#[derive(Debug)]
pub struct MatrixSliceMut<'a, T: 'a> {
    ptr: *mut T,
    rows: usize,
    cols: usize,
    row_stride: usize,
    marker: PhantomData<&'a mut T>,
}

/// Row of a matrix.
///
/// This struct points to a slice making up
/// a row in a matrix. You can deref this
/// struct to retrieve a `MatrixSlice` of
/// the row.
///
/// # Example
///
/// ```
/// # #[macro_use] extern crate rulinalg; fn main() {
/// use rulinalg::matrix::BaseMatrix;
///
/// let mat = matrix![1.0, 2.0;
///                   3.0, 4.0];
///
/// let row = mat.row(1);
/// assert_eq!((*row + 2.0).sum(), 11.0);
/// # }
/// ```
#[derive(Debug, Clone, Copy)]
pub struct Row<'a, T: 'a> {
    row: MatrixSlice<'a, T>,
}

/// Mutable row of a matrix.
///
/// This struct points to a mutable slice
/// making up a row in a matrix. You can deref
/// this struct to retrieve a `MatrixSlice`
/// of the row.
///
/// # Example
///
/// ```
/// # #[macro_use] extern crate rulinalg; fn main() {
/// use rulinalg::matrix::BaseMatrixMut;
///
/// let mut mat = matrix![1.0, 2.0;
///                       3.0, 4.0];
///
/// {
///     let mut row = mat.row_mut(1);
///     *row += 2.0;
/// }
/// let expected = matrix![1.0, 2.0;
///                        5.0, 6.0];
/// assert_matrix_eq!(mat, expected);
/// # }
/// ```
#[derive(Debug)]
pub struct RowMut<'a, T: 'a> {
    row: MatrixSliceMut<'a, T>,
}

/// Row iterator.
#[derive(Debug)]
pub struct Rows<'a, T: 'a> {
    slice_start: *const T,
    row_pos: usize,
    slice_rows: usize,
    slice_cols: usize,
    row_stride: isize,
    _marker: PhantomData<&'a T>,
}

/// Mutable row iterator.
#[derive(Debug)]
pub struct RowsMut<'a, T: 'a> {
    slice_start: *mut T,
    row_pos: usize,
    slice_rows: usize,
    slice_cols: usize,
    row_stride: isize,
    _marker: PhantomData<&'a mut T>,
}

// MAYBE WE SHOULD MOVE SOME OF THIS STUFF OUT

impl<'a, T: 'a> Row<'a, T> {
    /// Returns the row as a slice.
    pub fn raw_slice(&self) -> &'a [T] {
        unsafe { std::slice::from_raw_parts(self.row.as_ptr(), self.row.cols()) }
    }
}

impl<'a, T: 'a> RowMut<'a, T> {
    /// Returns the row as a slice.
    pub fn raw_slice(&self) -> &'a [T] {
        unsafe { std::slice::from_raw_parts(self.row.as_ptr(), self.row.cols()) }
    }

    /// Returns the row as a slice.
    pub fn raw_slice_mut(&mut self) -> &'a mut [T] {
        unsafe { std::slice::from_raw_parts_mut(self.row.as_mut_ptr(), self.row.cols()) }
    }
}

/// Column of a matrix.
///
/// This struct points to a `MatrixSlice`
/// making up a column in a matrix.
/// You can deref this struct to retrieve
/// the raw column `MatrixSlice`.
///
/// # Example
///
/// ```
/// # #[macro_use] extern crate rulinalg; fn main() {
/// use rulinalg::matrix::BaseMatrix;
///
/// let mat = matrix![1.0, 2.0;
///                   3.0, 4.0];
///
/// let col = mat.col(1);
/// assert_eq!((*col + 2.0).sum(), 10.0);
/// # }
/// ```
#[derive(Debug, Clone, Copy)]
pub struct Column<'a, T: 'a> {
    col: MatrixSlice<'a, T>,
}

/// Mutable column of a matrix.
///
/// This struct points to a `MatrixSliceMut`
/// making up a column in a matrix.
/// You can deref this struct to retrieve
/// the raw column `MatrixSliceMut`.
///
/// # Example
///
/// ```
/// # #[macro_use] extern crate rulinalg; fn main() {
/// use rulinalg::matrix::BaseMatrixMut;
///
/// let mut mat = matrix![1.0, 2.0;
///                   3.0, 4.0];
/// {
///     let mut column = mat.col_mut(1);
///     *column += 2.0;
/// }
/// let expected = matrix![1.0, 4.0;
///                        3.0, 6.0];
/// assert_matrix_eq!(mat, expected);
/// # }
/// ```
#[derive(Debug)]
pub struct ColumnMut<'a, T: 'a> {
    col: MatrixSliceMut<'a, T>,
}

/// Column iterator.
#[derive(Debug)]
pub struct Cols<'a, T: 'a> {
    _marker: PhantomData<&'a T>,
    col_pos: usize,
    row_stride: isize,
    slice_cols: usize,
    slice_rows: usize,
    slice_start: *const T,
}

/// Mutable column iterator.
#[derive(Debug)]
pub struct ColsMut<'a, T: 'a> {
    _marker: PhantomData<&'a mut T>,
    col_pos: usize,
    row_stride: isize,
    slice_cols: usize,
    slice_rows: usize,
    slice_start: *mut T,
}

/// Diagonal offset (used by Diagonal iterator).
#[derive(Debug, PartialEq)]
pub enum DiagOffset {
    /// The main diagonal of the matrix.
    Main,
    /// An offset above the main diagonal.
    Above(usize),
    /// An offset below the main diagonal.
    Below(usize),
}

/// An iterator over the diagonal elements of a matrix.
#[derive(Debug)]
pub struct Diagonal<'a, T: 'a, M: 'a + BaseMatrix<T>> {
    matrix: &'a M,
    diag_pos: usize,
    diag_end: usize,
    _marker: PhantomData<&'a T>,
}

/// An iterator over the mutable diagonal elements of a matrix.
#[derive(Debug)]
pub struct DiagonalMut<'a, T: 'a, M: 'a + BaseMatrixMut<T>> {
    matrix: &'a mut M,
    diag_pos: usize,
    diag_end: usize,
    _marker: PhantomData<&'a mut T>,
}

/// Iterator for matrix.
///
/// Iterates over the underlying slice data
/// in row-major order.
#[derive(Debug)]
pub struct SliceIter<'a, T: 'a> {
    slice_start: *const T,
    row_pos: usize,
    col_pos: usize,
    slice_rows: usize,
    slice_cols: usize,
    row_stride: usize,
    _marker: PhantomData<&'a T>,
}

/// Iterator for mutable matrix.
///
/// Iterates over the underlying slice data
/// in row-major order.
#[derive(Debug)]
pub struct SliceIterMut<'a, T: 'a> {
    slice_start: *mut T,
    row_pos: usize,
    col_pos: usize,
    slice_rows: usize,
    slice_cols: usize,
    row_stride: usize,
    _marker: PhantomData<&'a mut T>,
}

/// Solves the system Ux = y by back substitution.
///
/// Here U is an upper triangular matrix and y a vector
/// which is dimensionally compatible with U.
fn back_substitution<T, M>(u: &M, y: Vector<T>) -> Result<Vector<T>, Error>
    where T: Float,
          M: BaseMatrix<T>
{
    assert!(u.rows() == u.cols(), "Matrix U must be square.");
    assert!(y.size() == u.rows(),
        "Matrix and RHS vector must be dimensionally compatible.");
    let mut x = y;

    let n = u.rows();
    for i in (0 .. n).rev() {
        let row = u.row(i);

        // TODO: Remove unsafe once `get` is available in `BaseMatrix`
        let divisor = unsafe { u.get_unchecked([i, i]).clone() };
        if divisor.abs() < T::epsilon() {
            return Err(Error::new(ErrorKind::DivByZero,
                "Lower triangular matrix is singular to working precision."));
        }

        // We have
        // u[i, i] x[i] = b[i] - sum_j { u[i, j] * x[j] }
        // where j = i + 1, ..., (n - 1)
        //
        // Note that the right-hand side sum term can be rewritten as
        // u[i, (i + 1) .. n] * x[(i + 1) .. n]
        // where * denotes the dot product.
        // This is handy, because we have a very efficient
        // dot(., .) implementation!
        let dot = {
            let row_part = &row.raw_slice()[(i + 1) .. n];
            let x_part = &x.data()[(i + 1) .. n];
            utils::dot(row_part, x_part)
        };

        x[i] = (x[i] - dot) / divisor;
    }

    Ok(x)
}

/// Solves the system Lx = y by forward substitution.
///
/// Here, L is a square, lower triangular matrix and y
/// is a vector which is dimensionally compatible with L.
fn forward_substitution<T, M>(l: &M, y: Vector<T>) -> Result<Vector<T>, Error>
    where T: Float,
          M: BaseMatrix<T>
{
    assert!(l.rows() == l.cols(), "Matrix L must be square.");
    assert!(y.size() == l.rows(),
        "Matrix and RHS vector must be dimensionally compatible.");
    let mut x = y;

    for (i, row) in l.row_iter().enumerate() {
        // TODO: Remove unsafe once `get` is available in `BaseMatrix`
        let divisor = unsafe { l.get_unchecked([i, i]).clone() };
        if divisor.abs() < T::epsilon() {
            return Err(Error::new(ErrorKind::DivByZero,
                "Lower triangular matrix is singular to working precision."));
        }

<<<<<<< HEAD
        // We have
        // l[i, i] x[i] = b[i] - sum_j { l[i, j] * x[j] }
        // where j = 0, ..., i - 1
        //
        // Note that the right-hand side sum term can be rewritten as
        // l[i, 0 .. i] * x[0 .. i]
        // where * denotes the dot product.
        // This is handy, because we have a very efficient
        // dot(., .) implementation!
        let dot = {
            let row_part = &row.raw_slice()[0 .. i];
            let x_part = &x.data()[0 .. i];
            utils::dot(row_part, x_part)
        };

        x[i] = (x[i] - dot) / divisor;
    }
    Ok(x)
}

/// Computes the parity of a permutation matrix.
fn parity<T, M>(m: &M) -> T
    where T: Any + Float,
          M: BaseMatrix<T>
{
    let mut visited = vec![false; m.rows()];
    let mut sgn = T::one();

    for k in 0..m.rows() {
        if !visited[k] {
            let mut next = k;
            let mut len = 0;

            while !visited[next] {
                len += 1;
                visited[next] = true;
                unsafe {
                    next = utils::find(&m.row_unchecked(next)
                                           .raw_slice(),
                                       T::one());
                }
            }

            if len % 2 == 0 {
                sgn = -sgn;
            }
        }
    }
    sgn
=======
    Ok(Vector::new(x))
>>>>>>> bd67aa65
}<|MERGE_RESOLUTION|>--- conflicted
+++ resolved
@@ -376,7 +376,6 @@
                 "Lower triangular matrix is singular to working precision."));
         }
 
-<<<<<<< HEAD
         // We have
         // l[i, i] x[i] = b[i] - sum_j { l[i, j] * x[j] }
         // where j = 0, ..., i - 1
@@ -395,38 +394,4 @@
         x[i] = (x[i] - dot) / divisor;
     }
     Ok(x)
-}
-
-/// Computes the parity of a permutation matrix.
-fn parity<T, M>(m: &M) -> T
-    where T: Any + Float,
-          M: BaseMatrix<T>
-{
-    let mut visited = vec![false; m.rows()];
-    let mut sgn = T::one();
-
-    for k in 0..m.rows() {
-        if !visited[k] {
-            let mut next = k;
-            let mut len = 0;
-
-            while !visited[next] {
-                len += 1;
-                visited[next] = true;
-                unsafe {
-                    next = utils::find(&m.row_unchecked(next)
-                                           .raw_slice(),
-                                       T::one());
-                }
-            }
-
-            if len % 2 == 0 {
-                sgn = -sgn;
-            }
-        }
-    }
-    sgn
-=======
-    Ok(Vector::new(x))
->>>>>>> bd67aa65
 }