--- conflicted
+++ resolved
@@ -719,82 +719,6 @@
     }
 }
 
-<<<<<<< HEAD
-=======
-impl<T: Float> Metric<T> for Matrix<T> {
-    /// Compute euclidean norm for matrix.
-    ///
-    /// # Examples
-    ///
-    /// ```
-    /// use rulinalg::matrix::Matrix;
-    /// use rulinalg::Metric;
-    ///
-    /// let a = Matrix::new(2,1, vec![3.0,4.0]);
-    /// let c = a.norm();
-    ///
-    /// assert_eq!(c, 5.0);
-    /// ```
-    fn norm(&self) -> T {
-        let s = utils::dot(&self.data, &self.data);
-
-        s.sqrt()
-    }
-}
-
-impl<'a, T: Float> Metric<T> for MatrixSlice<'a, T> {
-    /// Compute euclidean norm for matrix.
-    ///
-    /// # Examples
-    ///
-    /// ```
-    /// use rulinalg::matrix::{Matrix, MatrixSlice};
-    /// use rulinalg::Metric;
-    ///
-    /// let a = Matrix::new(2,1, vec![3.0,4.0]);
-    /// let b = MatrixSlice::from_matrix(&a, [0,0], 2, 1);
-    /// let c = b.norm();
-    ///
-    /// assert_eq!(c, 5.0);
-    /// ```
-    fn norm(&self) -> T {
-        let mut s = T::zero();
-
-        for row in self.row_iter() {
-            let raw_slice = row.raw_slice();
-            s = s + utils::dot(raw_slice, raw_slice);
-        }
-        s.sqrt()
-    }
-}
-
-impl<'a, T: Float> Metric<T> for MatrixSliceMut<'a, T> {
-    /// Compute euclidean norm for matrix.
-    ///
-    /// # Examples
-    ///
-    /// ```
-    /// use rulinalg::matrix::{Matrix, MatrixSliceMut};
-    /// use rulinalg::Metric;
-    ///
-    /// let mut a = Matrix::new(2,1, vec![3.0,4.0]);
-    /// let b = MatrixSliceMut::from_matrix(&mut a, [0,0], 2, 1);
-    /// let c = b.norm();
-    ///
-    /// assert_eq!(c, 5.0);
-    /// ```
-    fn norm(&self) -> T {
-        let mut s = T::zero();
-
-        for row in self.row_iter() {
-            let raw_slice = row.raw_slice();
-            s = s + utils::dot(raw_slice, raw_slice);
-        }
-        s.sqrt()
-    }
-}
-
->>>>>>> 4da3f65b
 impl<T: fmt::Display> fmt::Display for Matrix<T> {
     /// Formats the Matrix for display.
     fn fmt(&self, f: &mut fmt::Formatter) -> Result<(), fmt::Error> {
