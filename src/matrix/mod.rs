--- conflicted
+++ resolved
@@ -154,321 +154,6 @@
     }
 }
 
-<<<<<<< HEAD
-impl<T: Copy> Matrix<T> {
-    /// Select rows from matrix
-    ///
-    /// # Examples
-    ///
-    /// ```
-    /// use rulinalg::matrix::Matrix;
-    ///
-    /// let a = Matrix::<f64>::ones(3,3);
-    ///
-    /// let b = &a.select_rows(&[2]);
-    /// assert_eq!(b.rows(), 1);
-    /// assert_eq!(b.cols(), 3);
-    ///
-    /// let c = &a.select_rows(&[1,2]);
-    /// assert_eq!(c.rows(), 2);
-    /// assert_eq!(c.cols(), 3);
-    /// ```
-    ///
-    /// # Panics
-    ///
-    /// - Panics if row indices exceed the matrix dimensions.
-    pub fn select_rows(&self, rows: &[usize]) -> Matrix<T> {
-
-        let mut mat_vec = Vec::with_capacity(rows.len() * self.cols);
-
-        for row in rows {
-            assert!(*row < self.rows,
-                    "Row index is greater than number of rows.");
-        }
-
-        for row in rows {
-            mat_vec.extend_from_slice(&self.data[*row * self.cols..(*row + 1) * self.cols]);
-        }
-
-        Matrix {
-            cols: self.cols,
-            rows: rows.len(),
-            data: mat_vec,
-        }
-    }
-
-    /// Select columns from matrix
-    ///
-    /// # Examples
-    ///
-    /// ```
-    /// use rulinalg::matrix::Matrix;
-    ///
-    /// let a = Matrix::<f64>::ones(3,3);
-    /// let b = &a.select_cols(&[2]);
-    /// assert_eq!(b.rows(), 3);
-    /// assert_eq!(b.cols(), 1);
-    ///
-    /// let c = &a.select_cols(&[1,2]);
-    /// assert_eq!(c.rows(), 3);
-    /// assert_eq!(c.cols(), 2);
-    /// ```
-    ///
-    /// # Panics
-    ///
-    /// - Panics if column indices exceed the matrix dimensions.
-    pub fn select_cols(&self, cols: &[usize]) -> Matrix<T> {
-
-        let mut mat_vec = Vec::with_capacity(cols.len() * self.rows);
-
-        for col in cols {
-            assert!(*col < self.cols,
-                    "Column index is greater than number of columns.");
-        }
-
-        unsafe {
-            for i in 0..self.rows {
-                for col in cols.into_iter() {
-                    mat_vec.push(*self.data.get_unchecked(i * self.cols + col));
-                }
-            }
-        }
-
-        Matrix {
-            cols: cols.len(),
-            rows: self.rows,
-            data: mat_vec,
-        }
-    }
-
-    /// Select block matrix from matrix
-    ///
-    /// # Examples
-    ///
-    /// ```
-    /// use rulinalg::matrix::Matrix;
-    ///
-    /// let a = Matrix::<f64>::identity(3);
-    /// let b = &a.select(&[0,1], &[1,2]);
-    ///
-    /// // We get the 2x2 block matrix in the upper right corner.
-    /// assert_eq!(b.rows(), 2);
-    /// assert_eq!(b.cols(), 2);
-    ///
-    /// // Prints [0,0,1,0]
-    /// println!("{:?}", b.data());
-    /// ```
-    ///
-    /// # Panics
-    ///
-    /// - Panics if row or column indices exceed the matrix dimensions.
-    pub fn select(&self, rows: &[usize], cols: &[usize]) -> Matrix<T> {
-
-        let mut mat_vec = Vec::with_capacity(cols.len() * rows.len());
-
-        for col in cols {
-            assert!(*col < self.cols,
-                    "Column index is greater than number of columns.");
-        }
-
-        for row in rows {
-            assert!(*row < self.rows,
-                    "Row index is greater than number of columns.");
-        }
-
-        unsafe {
-            for row in rows.into_iter() {
-                for col in cols.into_iter() {
-                    mat_vec.push(*self.data.get_unchecked(row * self.cols + col));
-                }
-            }
-        }
-
-        Matrix {
-            cols: cols.len(),
-            rows: rows.len(),
-            data: mat_vec,
-        }
-    }
-
-    /// Horizontally concatenates two matrices. With self on the left.
-    ///
-    /// # Examples
-    ///
-    /// ```
-    /// use rulinalg::matrix::Matrix;
-    ///
-    /// let a = Matrix::new(3,2, vec![1.0,2.0,3.0,4.0,5.0,6.0]);
-    /// let b = Matrix::new(3,1, vec![4.0,5.0,6.0]);
-    ///
-    /// let c = &a.hcat(&b);
-    /// assert_eq!(c.cols(), a.cols() + b.cols());
-    /// assert_eq!(c[[1, 2]], 5.0);
-    /// ```
-    ///
-    /// # Panics
-    ///
-    /// - Self and m have different row counts.
-    pub fn hcat(&self, m: &Matrix<T>) -> Matrix<T> {
-        assert!(self.rows == m.rows, "Matrix row counts are not equal.");
-
-        let mut new_data = Vec::with_capacity((self.cols + m.cols) * self.rows);
-
-        unsafe {
-            for i in 0..self.rows {
-                for j in 0..self.cols {
-                    new_data.push(*self.data.get_unchecked(i * self.cols + j));
-                }
-
-                for j in 0..m.cols {
-                    new_data.push(*m.data.get_unchecked(i * m.cols + j));
-                }
-            }
-        }
-
-        Matrix {
-            cols: (self.cols + m.cols),
-            rows: self.rows,
-            data: new_data,
-        }
-    }
-
-    /// Vertically concatenates two matrices. With self on top.
-    ///
-    /// # Examples
-    ///
-    /// ```
-    /// use rulinalg::matrix::Matrix;
-    ///
-    /// let a = Matrix::new(2,3, vec![1.0,2.0,3.0,4.0,5.0,6.0]);
-    /// let b = Matrix::new(1,3, vec![4.0,5.0,6.0]);
-    ///
-    /// let c = &a.vcat(&b);
-    /// assert_eq!(c.rows(), a.rows() + b.rows());
-    /// assert_eq!(c[[2, 2]], 6.0);
-    /// ```
-    ///
-    /// # Panics
-    ///
-    /// - Self and m have different column counts.
-    pub fn vcat(&self, m: &Matrix<T>) -> Matrix<T> {
-        assert!(self.cols == m.cols, "Matrix column counts are not equal.");
-
-        let mut new_data = Vec::with_capacity((self.rows + m.rows) * self.cols);
-
-        unsafe {
-            for i in 0..self.rows {
-                for j in 0..self.cols {
-                    new_data.push(*self.data.get_unchecked(i * self.cols + j));
-                }
-            }
-
-            for i in 0..m.rows {
-                for j in 0..m.cols {
-                    new_data.push(*m.data.get_unchecked(i * m.cols + j));
-                }
-            }
-        }
-
-        Matrix {
-            cols: self.cols,
-            rows: (self.rows + m.rows),
-            data: new_data,
-        }
-    }
-
-    /// Extract the diagonal of the matrix
-    ///
-    /// Examples
-    ///
-    /// ```
-    /// use rulinalg::matrix::Matrix;
-    /// use rulinalg::vector::Vector;
-    ///
-    /// let a = Matrix::new(3,3,vec![1,2,3,4,5,6,7,8,9]);
-    /// let b = Matrix::new(3,2,vec![1,2,3,4,5,6]);
-    /// let c = Matrix::new(2,3,vec![1,2,3,4,5,6]);
-    ///
-    /// let d = &a.diag(); // 1,5,9
-    /// let e = &b.diag(); // 1,4
-    /// let f = &c.diag(); // 1,5
-    ///
-    /// assert_eq!(*d.data(), vec![1,5,9]);
-    /// assert_eq!(*e.data(), vec![1,4]);
-    /// assert_eq!(*f.data(), vec![1,5]);
-    /// ```
-    pub fn diag(&self) -> Vector<T> {
-        let mat_min = min(self.rows, self.cols);
-
-        let mut diagonal = Vec::with_capacity(mat_min);
-        unsafe {
-            for i in 0..mat_min {
-                diagonal.push(*self.data.get_unchecked(i * self.cols + i));
-            }
-        }
-        Vector::new(diagonal)
-    }
-
-    /// Applies a function to each element in the matrix.
-    ///
-    /// # Examples
-    ///
-    /// ```
-    /// use rulinalg::matrix::Matrix;
-    /// fn add_two(a: f64) -> f64 {
-    ///     a + 2f64
-    /// }
-    ///
-    /// let a = Matrix::new(2, 2, vec![0.;4]);
-    ///
-    /// let b = a.apply(&add_two);
-    ///
-    /// assert_eq!(*b.data(), vec![2.0; 4]);
-    /// ```
-    pub fn apply(mut self, f: &Fn(T) -> T) -> Matrix<T> {
-        for val in &mut self.data {
-            *val = f(*val);
-        }
-
-        self
-    }
-
-    /// Tranposes the given matrix
-    ///
-    /// # Examples
-    ///
-    /// ```
-    /// use rulinalg::matrix::Matrix;
-    ///
-    /// let mat = Matrix::new(2,3, vec![1.0,2.0,3.0,4.0,5.0,6.0]);
-    ///
-    /// let mt = mat.transpose();
-    /// ```
-    pub fn transpose(&self) -> Matrix<T> {
-        let mut new_data = Vec::with_capacity(self.rows * self.cols);
-
-        unsafe {
-            new_data.set_len(self.rows * self.cols);
-        }
-
-        unsafe {
-            for i in 0..self.cols {
-                for j in 0..self.rows {
-                    *new_data.get_unchecked_mut(i * self.rows + j) = *self.get_unchecked([j, i]);
-                }
-            }
-        }
-
-        Matrix {
-            cols: self.rows,
-            rows: self.cols,
-            data: new_data,
-        }
-    }
-}
-
-=======
->>>>>>> ea77454d
 impl<T: Clone + Zero> Matrix<T> {
     /// Constructs matrix of all zeros.
     ///
