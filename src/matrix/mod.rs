--- conflicted
+++ resolved
@@ -23,12 +23,9 @@
 mod iter;
 mod mat_mul;
 mod slice;
-<<<<<<< HEAD
-=======
 mod base;
 mod permutation_matrix;
 mod impl_permutation_mul;
->>>>>>> 16f7e8d3
 
 pub use self::base::{BaseMatrix, BaseMatrixMut};
 pub use self::permutation_matrix::{PermutationMatrix, Parity};
