use std::iter::{ExactSizeIterator, FromIterator};
use std::mem;
use std::slice;

use super::{Matrix, MatrixSlice, MatrixSliceMut, Rows, RowsMut, Diagonal, DiagonalMut};
use super::slice::{BaseMatrix, BaseMatrixMut, SliceIter, SliceIterMut};



macro_rules! impl_iter_diag (
    ($diag:ident, $diag_base:ident, $diag_type:ty, $as_ptr:ident) => (

/// Iterates over the diagonals in the matrix.
impl<'a, T, M: $diag_base<T>> Iterator for $diag<'a, T, M> {
    type Item = $diag_type;

    fn next(&mut self) -> Option<Self::Item> {
        if self.diag_pos < self.diag_end {
            let pos = self.diag_pos as isize;
            self.diag_pos += self.matrix.row_stride() + 1;
            unsafe {
                Some(mem::transmute(self.matrix.$as_ptr()
                            .offset(pos)))
            }
        } else {
            None
        }
    }

    fn last(self) -> Option<Self::Item> {
        if self.diag_pos < self.diag_end {
            unsafe {
                Some(mem::transmute(self.matrix.$as_ptr()
                            .offset(self.diag_end as isize - 1)))
            }
        } else {
            None
        }
    }
    
    fn nth(&mut self, n: usize) -> Option<Self::Item> {
        self.diag_pos += n * (self.matrix.row_stride() + 1);
        if self.diag_pos < self.diag_end {
            let pos = self.diag_pos as isize;
            self.diag_pos += self.matrix.row_stride() + 1;
            unsafe {
                Some(mem::transmute(self.matrix.$as_ptr()
                            .offset(pos)))
            }
        } else {
            None
        }
    }

    fn count(self) -> usize {
        self.size_hint().0
    }

    fn size_hint(&self) -> (usize, Option<usize>) {
        if self.diag_pos < self.diag_end {
            let s = (self.diag_end - self.diag_pos) / (self.matrix.row_stride() + 1) + 1;
            (s, Some(s))
        } else {
            (0, Some(0))
        }
    }
}

impl<'a, T, M: $diag_base<T>> ExactSizeIterator for $diag<'a, T, M> {}

    );

);

impl_iter_diag!(Diagonal, BaseMatrix, &'a T, as_ptr);
impl_iter_diag!(DiagonalMut, BaseMatrixMut, &'a mut T, as_mut_ptr);

macro_rules! impl_iter_rows (
    ($rows:ident, $row_type:ty, $slice_from_parts:ident) => (

/// Iterates over the rows in the matrix.
impl<'a, T> Iterator for $rows<'a, T> {
    type Item = $row_type;

    fn next(&mut self) -> Option<Self::Item> {
// Check if we have reached the end
        if self.row_pos < self.slice_rows {
            let row: $row_type;
            unsafe {
// Get pointer and create a slice from raw parts
                let ptr = self.slice_start.offset(self.row_pos as isize * self.row_stride);
                row = slice::$slice_from_parts(ptr, self.slice_cols);
            }

            self.row_pos += 1;
            Some(row)
        } else {
            None
        }
    }

    fn last(self) -> Option<Self::Item> {
// Check if already at the end
        if self.row_pos < self.slice_rows {
            unsafe {
// Get pointer to last row and create a slice from raw parts
                let ptr = self.slice_start.offset((self.slice_rows - 1) as isize * self.row_stride);
                Some(slice::$slice_from_parts(ptr, self.slice_cols))
            }
        } else {
            None
        }
    }

    fn nth(&mut self, n: usize) -> Option<Self::Item> {
        if self.row_pos + n < self.slice_rows {
            let row: $row_type;
            unsafe {
                let ptr = self.slice_start.offset((self.row_pos + n) as isize * self.row_stride);
                row = slice::$slice_from_parts(ptr, self.slice_cols);
            }

            self.row_pos += n + 1;
            Some(row)
        } else {
            None
        }
    }

    fn count(self) -> usize {
        self.slice_rows - self.row_pos
    }

    fn size_hint(&self) -> (usize, Option<usize>) {
        (self.slice_rows - self.row_pos, Some(self.slice_rows - self.row_pos))
    }
}
    );
);

impl_iter_rows!(Rows, &'a [T], from_raw_parts);
impl_iter_rows!(RowsMut, &'a mut [T], from_raw_parts_mut);

impl<'a, T> ExactSizeIterator for Rows<'a, T> {}
impl<'a, T> ExactSizeIterator for RowsMut<'a, T> {}

/// Creates a `Matrix` from an iterator over slices.
///
/// Each of the slices produced by the iterator will become a row in the matrix.
///
/// # Panics
///
/// Will panic if the iterators items do not have constant length.
///
/// # Examples
///
/// We can create a new matrix from some data.
///
/// ```
/// use rulinalg::matrix::{Matrix, BaseMatrix};
///
/// let a : Matrix<f64> = vec![4f64; 16].chunks(4).collect();
///
/// assert_eq!(a.rows(), 4);
/// assert_eq!(a.cols(), 4);
/// ```
///
/// We can also do more interesting things.
///
/// ```
/// use rulinalg::matrix::{Matrix, BaseMatrix};
///
/// let a = Matrix::new(4,2, (0..8).collect::<Vec<usize>>());
///
/// // Here we skip the first row and take only those
/// // where the first entry is less than 6.
/// let b = a.iter_rows()
///          .skip(1)
///          .filter(|x| x[0] < 6)
///          .collect::<Matrix<usize>>();
///
/// // We take the middle rows
/// assert_eq!(b.into_vec(), vec![2,3,4,5]);
/// ```
impl<'a, T: 'a + Copy> FromIterator<&'a [T]> for Matrix<T> {
    fn from_iter<I: IntoIterator<Item = &'a [T]>>(iterable: I) -> Self {
        let mut mat_data: Vec<T>;
        let cols: usize;
        let mut rows = 0;

        let mut iterator = iterable.into_iter();

        match iterator.next() {
            None => {
                return Matrix {
                    data: Vec::new(),
                    rows: 0,
                    cols: 0,
                }
            }
            Some(row) => {
                rows += 1;
                // Here we set the capacity - get iterator size and the cols
                let (lower_rows, _) = iterator.size_hint();
                cols = row.len();

                mat_data = Vec::with_capacity(lower_rows.saturating_add(1).saturating_mul(cols));
                mat_data.extend_from_slice(row);
            }
        }

        for row in iterator {
            assert!(row.len() == cols, "Iterator slice length must be constant.");
            mat_data.extend_from_slice(row);
            rows += 1;
        }

        mat_data.shrink_to_fit();

        Matrix {
            data: mat_data,
            rows: rows,
            cols: cols,
        }
    }
}

impl<'a, T> IntoIterator for MatrixSlice<'a, T> {
    type Item = &'a T;
    type IntoIter = SliceIter<'a, T>;

    fn into_iter(self) -> Self::IntoIter {
        self.iter()
    }
}

impl<'a, T> IntoIterator for &'a MatrixSlice<'a, T> {
    type Item = &'a T;
    type IntoIter = SliceIter<'a, T>;

    fn into_iter(self) -> Self::IntoIter {
        self.iter()
    }
}

impl<'a, T> IntoIterator for &'a mut MatrixSlice<'a, T> {
    type Item = &'a T;
    type IntoIter = SliceIter<'a, T>;

    fn into_iter(self) -> Self::IntoIter {
        self.iter()
    }
}

impl<'a, T> IntoIterator for MatrixSliceMut<'a, T> {
    type Item = &'a mut T;
    type IntoIter = SliceIterMut<'a, T>;

    fn into_iter(mut self) -> Self::IntoIter {
        self.iter_mut()
    }
}

impl<'a, T> IntoIterator for &'a MatrixSliceMut<'a, T> {
    type Item = &'a T;
    type IntoIter = SliceIter<'a, T>;

    fn into_iter(self) -> Self::IntoIter {
        self.iter()
    }
}

impl<'a, T> IntoIterator for &'a mut MatrixSliceMut<'a, T> {
    type Item = &'a mut T;
    type IntoIter = SliceIterMut<'a, T>;

    fn into_iter(self) -> Self::IntoIter {
        self.iter_mut()
    }
}

#[cfg(test)]
mod tests {
    use super::super::{DiagOffset, Matrix, MatrixSlice, MatrixSliceMut};
    use super::super::slice::{BaseMatrix, BaseMatrixMut};

    #[test]
    fn test_diag_offset_equivalence() {
        // This test will check that `Main`,
        // `Below(0)`, and `Above(0)` are all equivalent.
        let a = matrix![0.0, 1.0, 2.0;
                        3.0, 4.0, 5.0;
                        6.0, 7.0, 8.0];

        // Collect each diagonal and compare them
        let d1 = a.iter_diag(DiagOffset::Main).collect::<Vec<_>>();
        let d2 = a.iter_diag(DiagOffset::Above(0)).collect::<Vec<_>>();
        let d3 = a.iter_diag(DiagOffset::Below(0)).collect::<Vec<_>>();
        assert_eq!(d1, d2);
        assert_eq!(d2, d3);

        let b = MatrixSlice::from_matrix(&a, [0, 0], 2, 3);
        let d1 = b.iter_diag(DiagOffset::Main).collect::<Vec<_>>();
        let d2 = b.iter_diag(DiagOffset::Above(0)).collect::<Vec<_>>();
        let d3 = b.iter_diag(DiagOffset::Below(0)).collect::<Vec<_>>();
        assert_eq!(d1, d2);
        assert_eq!(d2, d3);
    }

    #[test]
    fn test_matrix_diag() {
        let mut a = matrix![0.0, 1.0, 2.0;
                            3.0, 4.0, 5.0;
                            6.0, 7.0, 8.0];

        let diags = vec![0.0, 4.0, 8.0];
        assert_eq!(a.iter_diag(DiagOffset::Main).cloned().collect::<Vec<_>>(), diags);
        let diags = vec![1.0, 5.0];
        assert_eq!(a.iter_diag(DiagOffset::Above(1)).cloned().collect::<Vec<_>>(), diags);
        let diags = vec![3.0, 7.0];
        assert_eq!(a.iter_diag(DiagOffset::Below(1)).cloned().collect::<Vec<_>>(), diags);
        let diags = vec![2.0];
        assert_eq!(a.iter_diag(DiagOffset::Above(2)).cloned().collect::<Vec<_>>(), diags);
        let diags = vec![6.0];
        assert_eq!(a.iter_diag(DiagOffset::Below(2)).cloned().collect::<Vec<_>>(), diags);

        {
            let diags_iter_mut = a.iter_diag_mut(DiagOffset::Main);
            for d in diags_iter_mut {
                *d = 1.0;
            }
        }

        for i in 0..3 {
            assert_eq!(a[[i,i]], 1.0);
        }
    }

    #[test]
    fn test_empty_matrix_diag() {
        let a : Matrix<f32> = matrix![];

        assert_eq!(None, a.iter_diag(DiagOffset::Main).next());
    }

    #[test]
    fn test_matrix_slice_diag() {
        let mut a = matrix![0.0, 1.0, 2.0, 3.0;
                            4.0, 5.0, 6.0, 7.0;
                            8.0, 9.0, 10.0, 11.0];
        {
            let b = MatrixSlice::from_matrix(&a, [0, 0], 2, 4);

            let diags = vec![0.0, 5.0];
            assert_eq!(b.iter_diag(DiagOffset::Main).cloned().collect::<Vec<_>>(), diags);
            let diags = vec![1.0, 6.0];
            assert_eq!(b.iter_diag(DiagOffset::Above(1)).cloned().collect::<Vec<_>>(), diags);
            let diags = vec![2.0, 7.0];
            assert_eq!(b.iter_diag(DiagOffset::Above(2)).cloned().collect::<Vec<_>>(), diags);
            let diags = vec![3.0];
            assert_eq!(b.iter_diag(DiagOffset::Above(3)).cloned().collect::<Vec<_>>(), diags);
            let diags = vec![4.0];
            assert_eq!(b.iter_diag(DiagOffset::Below(1)).cloned().collect::<Vec<_>>(), diags);
        }

        {
            let diags_iter_mut = a.iter_diag_mut(DiagOffset::Main);
            for d in diags_iter_mut {
                *d = 1.0;
            }
        }

        for i in 0..3 {
            assert_eq!(a[[i,i]], 1.0);
        }
    }

    #[test]
    fn test_matrix_diag_nth() {
        let a = matrix![0.0, 1.0, 2.0, 3.0;
                        4.0, 5.0, 6.0, 7.0;
                        8.0, 9.0, 10.0, 11.0];

        let mut diags_iter = a.iter_diag(DiagOffset::Main);
        assert_eq!(0.0, *diags_iter.nth(0).unwrap());
        assert_eq!(10.0, *diags_iter.nth(1).unwrap());
        assert_eq!(None, diags_iter.next());

        let mut diags_iter = a.iter_diag(DiagOffset::Above(1));
        assert_eq!(6.0, *diags_iter.nth(1).unwrap());
        assert_eq!(11.0, *diags_iter.next().unwrap());
        assert_eq!(None, diags_iter.next());

        let mut diags_iter = a.iter_diag(DiagOffset::Below(1));
        assert_eq!(9.0, *diags_iter.nth(1).unwrap());
        assert_eq!(None, diags_iter.next());
    }

    #[test]
    fn test_matrix_slice_diag_nth() {
        let a = matrix![0.0, 1.0, 2.0, 3.0;
                        4.0, 5.0, 6.0, 7.0;
                        8.0, 9.0, 10.0, 11.0];
        let b = MatrixSlice::from_matrix(&a, [0,0], 2, 4);

        let mut diags_iter = b.iter_diag(DiagOffset::Main);
        assert_eq!(5.0, *diags_iter.nth(1).unwrap());;
        assert_eq!(None, diags_iter.next());

        let mut diags_iter = b.iter_diag(DiagOffset::Above(1));
        assert_eq!(6.0, *diags_iter.nth(1).unwrap());
        assert_eq!(None, diags_iter.next());

        let mut diags_iter = b.iter_diag(DiagOffset::Below(1));
        assert_eq!(4.0, *diags_iter.nth(0).unwrap());
        assert_eq!(None, diags_iter.next());        
    }

    #[test]
    fn test_matrix_diag_last() {
        let a = matrix![0.0, 1.0, 2.0;
                        3.0, 4.0, 5.0;
                        6.0, 7.0, 8.0];

        let diags_iter = a.iter_diag(DiagOffset::Main);
        assert_eq!(8.0, *diags_iter.last().unwrap());

        let diags_iter = a.iter_diag(DiagOffset::Above(2));
        assert_eq!(2.0, *diags_iter.last().unwrap());

        let diags_iter = a.iter_diag(DiagOffset::Below(2));
        assert_eq!(6.0, *diags_iter.last().unwrap());    
    }

    #[test]
    fn test_matrix_slice_diag_last() {
        let a = matrix![0.0, 1.0, 2.0;
                        3.0, 4.0, 5.0;
                        6.0, 7.0, 8.0];
        let b = MatrixSlice::from_matrix(&a, [0,0], 3, 2);

        {
            let diags_iter = b.iter_diag(DiagOffset::Main);
            assert_eq!(4.0, *diags_iter.last().unwrap());
        }

        {
            let diags_iter = b.iter_diag(DiagOffset::Above(1));
            assert_eq!(1.0, *diags_iter.last().unwrap());
        }

        {
            let diags_iter = b.iter_diag(DiagOffset::Below(2));
            assert_eq!(6.0, *diags_iter.last().unwrap());
        }
    }

    #[test]
    fn test_matrix_diag_count() {
        let a = matrix![0.0, 1.0, 2.0;
                        3.0, 4.0, 5.0;
                        6.0, 7.0, 8.0];

        assert_eq!(3, a.iter_diag(DiagOffset::Main).count());
        assert_eq!(2, a.iter_diag(DiagOffset::Above(1)).count());
        assert_eq!(1, a.iter_diag(DiagOffset::Above(2)).count());
        assert_eq!(2, a.iter_diag(DiagOffset::Below(1)).count());
        assert_eq!(1, a.iter_diag(DiagOffset::Below(2)).count());

        let mut diags_iter = a.iter_diag(DiagOffset::Main);
        diags_iter.next();
        assert_eq!(2, diags_iter.count());
    }

    #[test]
    fn test_matrix_diag_size_hint() {
        let a = matrix![0.0, 1.0, 2.0;
                        3.0, 4.0, 5.0;
                        6.0, 7.0, 8.0];

        let mut diags_iter = a.iter_diag(DiagOffset::Main);
        assert_eq!((3, Some(3)), diags_iter.size_hint());
        diags_iter.next();

        assert_eq!((2, Some(2)), diags_iter.size_hint());
        diags_iter.next();
        diags_iter.next();

        assert_eq!((0, Some(0)), diags_iter.size_hint());
        assert_eq!(None, diags_iter.next());
        assert_eq!((0, Some(0)), diags_iter.size_hint());
    }


    #[test]
    fn test_matrix_rows() {
        let mut a = matrix![0, 1, 2;
                            3, 4, 5;
                            6, 7, 8];
        let data = [[0, 1, 2], [3, 4, 5], [6, 7, 8]];

        for (i, row) in a.iter_rows().enumerate() {
            assert_eq!(data[i], *row);
        }

        for (i, row) in a.iter_rows_mut().enumerate() {
            assert_eq!(data[i], *row);
        }

        for row in a.iter_rows_mut() {
            for r in row {
                *r = 0;
            }
        }

        assert_eq!(a.into_vec(), vec![0; 9]);
    }

    #[test]
    fn test_matrix_slice_rows() {
        let a = matrix![0, 1, 2;
                        3, 4, 5;
                        6, 7, 8];;

        let b = MatrixSlice::from_matrix(&a, [0, 0], 2, 2);

        let data = [[0, 1], [3, 4]];

        for (i, row) in b.iter_rows().enumerate() {
            assert_eq!(data[i], *row);
        }
    }

    #[test]
    fn test_matrix_slice_mut_rows() {
        let mut a = matrix![0, 1, 2;
                            3, 4, 5;
                            6, 7, 8];

        {
            let mut b = MatrixSliceMut::from_matrix(&mut a, [0, 0], 2, 2);

            let data = [[0, 1], [3, 4]];

            for (i, row) in b.iter_rows().enumerate() {
                assert_eq!(data[i], *row);
            }

            for (i, row) in b.iter_rows_mut().enumerate() {
                assert_eq!(data[i], *row);
            }

            for row in b.iter_rows_mut() {
                for r in row {
                    *r = 0;
                }
            }
        }

        assert_eq!(a.into_vec(), vec![0, 0, 2, 0, 0, 5, 6, 7, 8]);
    }

    #[test]
    fn test_matrix_rows_nth() {
        let a = matrix![0, 1, 2;
                        3, 4, 5;
                        6, 7, 8];

        let mut row_iter = a.iter_rows();

        assert_eq!([0, 1, 2], *row_iter.nth(0).unwrap());
        assert_eq!([6, 7, 8], *row_iter.nth(1).unwrap());

        assert_eq!(None, row_iter.next());
    }

    #[test]
    fn test_matrix_rows_last() {
        let a = matrix![0, 1, 2;
                        3, 4, 5;
                        6, 7, 8];

        let row_iter = a.iter_rows();

        assert_eq!([6, 7, 8], *row_iter.last().unwrap());

        let mut row_iter = a.iter_rows();

        row_iter.next();
        assert_eq!([6, 7, 8], *row_iter.last().unwrap());

        let mut row_iter = a.iter_rows();

        row_iter.next();
        row_iter.next();
        row_iter.next();
        row_iter.next();

        assert_eq!(None, row_iter.last());
    }

    #[test]
    fn test_matrix_rows_count() {
        let a = matrix![0, 1, 2;
                        3, 4, 5;
                        6, 7, 8];

        let row_iter = a.iter_rows();

        assert_eq!(3, row_iter.count());

        let mut row_iter_2 = a.iter_rows();
        row_iter_2.next();
        assert_eq!(2, row_iter_2.count());
    }

    #[test]
    fn test_matrix_rows_size_hint() {
        let a = matrix![0, 1, 2;
                        3, 4, 5;
                        6, 7, 8];

        let mut row_iter = a.iter_rows();

        assert_eq!((3, Some(3)), row_iter.size_hint());

        row_iter.next();

        assert_eq!((2, Some(2)), row_iter.size_hint());
        row_iter.next();
        row_iter.next();

        assert_eq!((0, Some(0)), row_iter.size_hint());

        assert_eq!(None, row_iter.next());
        assert_eq!((0, Some(0)), row_iter.size_hint());
    }

    #[test]
<<<<<<< HEAD
    fn into_iter_compile() {
        let a = matrix![2.0, 2.0, 2.0;
                        2.0, 2.0, 2.0;
                        2.0, 2.0, 2.0];
=======
    fn into_iter_compile() { 
        let a = Matrix::ones(3, 3) * 2.;
>>>>>>> 62d28ceb
        let mut b = MatrixSlice::from_matrix(&a, [1, 1], 2, 2);

        for _ in b {
        }

        for _ in &b {
        }

        for _ in &mut b {
        }
    }

    #[test]
<<<<<<< HEAD
    fn into_iter_mut_compile() {
        let mut a = matrix![2.0, 2.0, 2.0;
                            2.0, 2.0, 2.0;
                            2.0, 2.0, 2.0];

=======
    fn into_iter_mut_compile() { 
        let mut a = Matrix::<f32>::ones(3, 3) * 2.;
        
>>>>>>> 62d28ceb
        {
            let b = MatrixSliceMut::from_matrix(&mut a, [1, 1], 2, 2);

            for v in b {
                *v = 1.0;
            }
        }

        {
            let b = MatrixSliceMut::from_matrix(&mut a, [1, 1], 2, 2);

            for _ in &b {
            }
        }

        {
            let mut b = MatrixSliceMut::from_matrix(&mut a, [1, 1], 2, 2);

            for v in &mut b {
                *v = 1.0;
            }
        }
    }
}<|MERGE_RESOLUTION|>--- conflicted
+++ resolved
@@ -637,15 +637,8 @@
     }
 
     #[test]
-<<<<<<< HEAD
-    fn into_iter_compile() {
-        let a = matrix![2.0, 2.0, 2.0;
-                        2.0, 2.0, 2.0;
-                        2.0, 2.0, 2.0];
-=======
     fn into_iter_compile() { 
         let a = Matrix::ones(3, 3) * 2.;
->>>>>>> 62d28ceb
         let mut b = MatrixSlice::from_matrix(&a, [1, 1], 2, 2);
 
         for _ in b {
@@ -659,17 +652,9 @@
     }
 
     #[test]
-<<<<<<< HEAD
-    fn into_iter_mut_compile() {
-        let mut a = matrix![2.0, 2.0, 2.0;
-                            2.0, 2.0, 2.0;
-                            2.0, 2.0, 2.0];
-
-=======
     fn into_iter_mut_compile() { 
         let mut a = Matrix::<f32>::ones(3, 3) * 2.;
         
->>>>>>> 62d28ceb
         {
             let b = MatrixSliceMut::from_matrix(&mut a, [1, 1], 2, 2);
 
