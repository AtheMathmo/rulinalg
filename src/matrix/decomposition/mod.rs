//! Decompositions for matrices.
//!
//! This module houses the decomposition API of `rulinalg`.
//! A decomposition - or factorization - of a matrix is an
//! ordered set of *factors* such that when multiplied reconstructs
//! the original matrix. The [Decomposition](trait.Decomposition.html)
//! trait encodes this property.
//!
//! # The decomposition API
//!
//! Decompositions in `rulinalg` are in general modeled after
//! the following:
//!
//! 1. Given an appropriate matrix, an opaque decomposition object
//!    may be computed which internally stores the factors
//!    in an efficient and appropriate format.
//! 2. In general, the factors may not be immediately available
//!    as distinct matrices after decomposition. If the user
//!    desires the explicit matrix factors involved in the
//!    decomposition, the user must `unpack` the decomposition.
//! 3. Before unpacking the decomposition, the decomposition
//!    data structure in question may offer an API that provides
//!    efficient implementations for some of the most common
//!    applications of the decomposition. The user is encouraged
//!    to use the decomposition-specific API rather than unpacking
//!    the decompositions whenever possible.
//!
//! For a motivating example that explains the rationale behind
//! this design, let us consider the typical LU decomposition with
//! partial pivoting. In this case, given a square invertible matrix
//! `A`, one may find matrices `P`, `L` and `U` such that
//! `PA = LU`. Here `P` is a permutation matrix, `L` is a lower
//! triangular matrix and `U` is an upper triangular matrix.
//!
//! Once the decomposition has been obtained, one of its applications
//! is the efficient solution of multiple similar linear systems.
//! Consider that while computing the LU decomposition requires
//! O(n<sup>3</sup>) floating point operations, the solution to
//! the system `Ax = b` can be computed in O(n<sup>2</sup>) floating
//! point operations if the LU decomposition has already been obtained.
//! Since the right-hand side `b` has no bearing on the LU decomposition,
//! it follows that one can efficiently solve this system for any `b`.
//!
//! It turns out that the matrices `L` and `U` can be stored compactly
//! in the space of a single matrix. Indeed, this is how `PartialPivLu`
//! stores the LU decomposition internally. This allows `rulinalg` to
//! provide the user with efficient implementations of common applications
//! for the LU decomposition. However, the full matrix factors are easily
//! available to the user by unpacking the decomposition.
//!
//! # Available decompositions
//!
//! **The decompositions API is a work in progress.**
//!
//! Currently, only a portion of the available decompositions in `rulinalg`
//! are available through the decomposition API. Please see the
//! [Matrix](../struct.Matrix.html) API for the old decomposition
//! implementations that have yet not been implemented within
//! this framework.
//!
//! <table>
//! <thead>
//! <tr>
//! <th>Decomposition</th>
//! <th>Matrix requirements</th>
//! <th>Supported features</th>
//! </tr>
//! <tbody>
//!
//! <tr>
//! <td><a href="struct.PartialPivLu.html">PartialPivLu</a></td>
//! <td>Square, invertible</td>
//! <td>
//!     <ul>
//!     <li>Linear system solving</li>
//!     <li>Matrix inverse</li>
//!     <li>Determinant computation</li>
//!     </ul>
//! </td>
//! </tr>
//!
//! <tr>
//! <td><a href="struct.Cholesky.html">Cholesky</a></td>
//! <td>Square, symmetric positive definite</td>
//! <td>
//!     <ul>
//!     <li>Linear system solving</li>
//!     <li>Matrix inverse</li>
//!     <li>Determinant computation</li>
//!     </ul>
//! </td>
//! </tr>
//!
//! <tr>
//! <td><a href="struct.FullPivLu.html">FullPivLu</a></td>
//! <td>Square matrices</td>
//! <td>
//!     <ul>
//!     <li>Linear system solving</li>
//!     <li>Matrix inverse</li>
//!     <li>Determinant computation</li>
//!     <li>Rank computation</li>
//!     </ul>
//! </td>
//! </tr>
//!
//! </tbody>
//! </table>

// References:
//
// 1. [On Matrix Balancing and EigenVector computation]
// (http://arxiv.org/pdf/1401.5766v1.pdf), James, Langou and Lowery
//
// 2. [The QR algorithm for eigen decomposition]
// (http://people.inf.ethz.ch/arbenz/ewp/Lnotes/chapter4.pdf)
//
// 3. [Computation of the SVD]
// (http://www.cs.utexas.edu/users/inderjit/public_papers/HLA_SVD.pdf)

mod qr;
mod cholesky;
mod bidiagonal;
mod svd;
mod hessenberg;
mod lu;
mod eigen;

use std::any::Any;

use matrix::{Matrix, BaseMatrix};
use norm::Euclidean;
use vector::Vector;
use utils;
use error::{Error, ErrorKind};

<<<<<<< HEAD
pub use self::lu::{PartialPivLu, LUP};
pub use self::cholesky::Cholesky;
=======
pub use self::lu::{PartialPivLu, LUP, FullPivLu, LUPQ};
>>>>>>> ca44ff61

use libnum::{Float};

/// Base trait for decompositions.
///
/// A matrix decomposition, or factorization,
/// is a procedure which takes a matrix `X` and returns
/// a set of `k` factors `X_1, X_2, ..., X_k` such that
/// `X = X_1 * X_2 * ... * X_k`.
pub trait Decomposition {
    /// The type representing the ordered set of factors
    /// that when multiplied yields the decomposed matrix.
    type Factors;

    /// Extract the individual factors from this decomposition.
    fn unpack(self) -> Self::Factors;
}

impl<T> Matrix<T>
    where T: Any + Float
{
    /// Compute the cos and sin values for the givens rotation.
    ///
    /// Returns a tuple (c, s).
    fn givens_rot(a: T, b: T) -> (T, T) {
        let r = a.hypot(b);

        (a / r, -b / r)
    }

    fn make_householder(column: &[T]) -> Result<Matrix<T>, Error> {
        let size = column.len();

        if size == 0 {
            return Err(Error::new(ErrorKind::InvalidArg,
                                  "Column for householder transform cannot be empty."));
        }

        let denom = column[0] + column[0].signum() * utils::dot(column, column).sqrt();

        if denom == T::zero() {
            return Err(Error::new(ErrorKind::DecompFailure,
                                  "Cannot produce househoulder transform from column as first \
                                   entry is 0."));
        }

        let mut v = column.into_iter().map(|&x| x / denom).collect::<Vec<T>>();
        // Ensure first element is fixed to 1.
        v[0] = T::one();
        let v = Vector::new(v);
        let v_norm_sq = v.dot(&v);

        let v_vert = Matrix::new(size, 1, v.data().clone());
        let v_hor = Matrix::new(1, size, v.into_vec());
        Ok(Matrix::<T>::identity(size) - (v_vert * v_hor) * ((T::one() + T::one()) / v_norm_sq))
    }

    fn make_householder_vec(column: &[T]) -> Result<Matrix<T>, Error> {
        let size = column.len();

        if size == 0 {
            return Err(Error::new(ErrorKind::InvalidArg,
                                  "Column for householder transform cannot be empty."));
        }

        let denom = column[0] + column[0].signum() * utils::dot(column, column).sqrt();

        if denom == T::zero() {
            return Err(Error::new(ErrorKind::DecompFailure,
                                  "Cannot produce househoulder transform from column as first \
                                   entry is 0."));
        }

        let mut v = column.into_iter().map(|&x| x / denom).collect::<Vec<T>>();
        // Ensure first element is fixed to 1.
        v[0] = T::one();
        let v = Matrix::new(size, 1, v);

        Ok(&v / v.norm(Euclidean))
    }
}<|MERGE_RESOLUTION|>--- conflicted
+++ resolved
@@ -134,12 +134,8 @@
 use utils;
 use error::{Error, ErrorKind};
 
-<<<<<<< HEAD
-pub use self::lu::{PartialPivLu, LUP};
+pub use self::lu::{PartialPivLu, LUP, FullPivLu, LUPQ};
 pub use self::cholesky::Cholesky;
-=======
-pub use self::lu::{PartialPivLu, LUP, FullPivLu, LUPQ};
->>>>>>> ca44ff61
 
 use libnum::{Float};
 
